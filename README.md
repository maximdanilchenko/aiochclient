--- conflicted
+++ resolved
@@ -1,249 +1,216 @@
-# aiochclient
-
-[![PyPI version](https://badge.fury.io/py/aiochclient.svg)](https://badge.fury.io/py/aiochclient)
-[![Tests](https://github.com/maximdanilchenko/aiochclient/actions/workflows/tests.yml/badge.svg)](https://github.com/maximdanilchenko/aiochclient/actions/workflows/tests.yml)
-[![Documentation Status](https://readthedocs.org/projects/aiochclient/badge/?version=latest)](https://aiochclient.readthedocs.io/en/latest/?badge=latest)
-[![codecov](https://codecov.io/gh/maximdanilchenko/aiochclient/branch/master/graph/badge.svg)](https://codecov.io/gh/maximdanilchenko/aiochclient)
-[![Code style: black](https://img.shields.io/badge/code%20style-black-000000.svg)](https://github.com/ambv/black)
-
-
-An async http(s) ClickHouse client for python 3.6+ supporting type
-conversion in both directions, streaming, lazy decoding on select queries, and a
-fully typed interface.
-
-## Table of Contents
-
-- [Installation](#installation)
-- [Quick Start](#quick-start)
-- [Documentation](#documentation)
-- [Type Conversion](#type-conversion)
-- [Connection Pool Settings](#connection-pool-settings)
-- [Notes on Speed](#notes-on-speed)
-
-## Installation
-
-You can use it with either
-[aiohttp](https://github.com/aio-libs/aiohttp) or
-[httpx](https://github.com/encode/httpx) http connectors.
-
-To use with `aiohttp` install it with command:
-
-```
-> pip install aiochclient[aiohttp]
-```
-
-Or `aiochclient[aiohttp-speedups]` to install with extra speedups.
-
-To use with `httpx` install it with command:
-
-```
-> pip install aiochclient[httpx]
-```
-
-Or `aiochclient[httpx-speedups]` to install with extra speedups.
-
-Installing with `[*-speedups]` adds the following:
-
-- [cChardet](https://pypi.python.org/pypi/cchardet) for `aiohttp` speedup
-- [aiodns](https://pypi.python.org/pypi/aiodns) for `aiohttp` speedup
-- [ciso8601](https://github.com/closeio/ciso8601) for ultra-fast datetime
-  parsing while decoding data from ClickHouse for `aiohttp` and `httpx`.
-
-Additionally the installation process attempts to use Cython for a speed boost
-(roughly 30% faster).
-
-## Quick Start
-
-### Connecting to ClickHouse
-
-`aiochclient` needs `aiohttp.ClientSession` or `httpx.AsyncClient` to connect to ClickHouse:
-
-```python
-from aiochclient import ChClient
-from aiohttp import ClientSession
-
-
-async def main():
-    async with ClientSession() as s:
-        client = ChClient(s)
-        assert await client.is_alive()  # returns True if connection is Ok
-
-```
-
-### Querying the database
-
-```python
-await client.execute(
-    "CREATE TABLE t (a UInt8, b Tuple(Date, Nullable(Float32))) ENGINE = Memory"
-)
-```
-
-For INSERT queries you can pass values as `*args`. Values should be
-iterables:
-
-```python
-await client.execute(
-    "INSERT INTO t VALUES",
-    (1, (dt.date(2018, 9, 7), None)),
-    (2, (dt.date(2018, 9, 8), 3.14)),
-)
-```
-
-For fetching all rows at once use the
-[`fetch`](https://aiochclient.readthedocs.io/en/latest/api.html#aiochclient.ChClient.fetch)
-method:
-
-```python
-all_rows = await client.fetch("SELECT * FROM t")
-```
-
-For fetching first row from result use the
-[`fetchrow`](https://aiochclient.readthedocs.io/en/latest/api.html#aiochclient.ChClient.fetchrow)
-method:
-
-```python
-row = await client.fetchrow("SELECT * FROM t WHERE a=1")
-
-assert row[0] == 1
-assert row["b"] == (dt.date(2018, 9, 7), None)
-```
-
-You can also use
-[`fetchval`](https://aiochclient.readthedocs.io/en/latest/api.html#aiochclient.ChClient.fetchval)
-method, which returns first value of the first row from query result:
-
-```python
-val = await client.fetchval("SELECT b FROM t WHERE a=2")
-
-assert val == (dt.date(2018, 9, 8), 3.14)
-```
-
-With async iteration on the query results stream you can fetch multiple
-rows without loading them all into memory at once:
-
-```python
-async for row in client.iterate(
-        "SELECT number, number*2 FROM system.numbers LIMIT 10000"
-):
-    assert row[0] * 2 == row[1]
-```
-
-Use `fetch`/`fetchrow`/`fetchval`/`iterate` for SELECT queries and `execute` or
-any of last for INSERT and all another queries.
-
-### Working with query results
-
-All fetch queries return rows as lightweight, memory efficient objects. _Before
-v`1.0.0` rows were only returned as tuples._ All rows have a full mapping interface, where you can
-get fields by names or indexes:
-
-```python
-row = await client.fetchrow("SELECT a, b FROM t WHERE a=1")
-
-assert row["a"] == 1
-assert row[0] == 1
-assert row[:] == (1, (dt.date(2018, 9, 8), 3.14))
-assert list(row.keys()) == ["a", "b"]
-assert list(row.values()) == [1, (dt.date(2018, 9, 8), 3.14)]
-```
-
-## Documentation
-
-To check out the [api docs](https://aiochclient.readthedocs.io/en/latest/api.html),
-visit the [readthedocs site.](https://aiochclient.readthedocs.io/en/latest/).
-
-## Type Conversion
-
-`aiochclient` automatically converts types from ClickHouse to python types and
-vice-versa.
-
-<<<<<<< HEAD
-| ClickHouse type | Python type |
-|:----------------|:------------|
-| `UInt8` | `int` |
-| `UInt16` | `int` |
-| `UInt32` | `int` |
-| `UInt64` | `int` |
-| `Int8` | `int` |
-| `Int16` | `int` |
-| `Int32` | `int` |
-| `Int64` | `int` |
-| `Float32` | `float` |
-| `Float64` | `float` |
-| `String` | `str` |
-| `FixedString` | `str` |
-| `Enum8` | `str` |
-| `Enum16` | `str` |
-| `Date` | `datetime.date` |
-| `DateTime` | `datetime.datetime` |
-| `DateTime64` | `datetime.datetime` |
-| `Decimal` | `decimal.Decimal` |
-| `Decimal32` | `decimal.Decimal` |
-| `Decimal64` | `decimal.Decimal` |
-| `Decimal128` | `decimal.Decimal` |
-| `IPv4` | `ipaddress.IPv4Address` |
-| `IPv6` | `ipaddress.IPv6Address` |
-| `UUID` | `uuid.UUID` |
-| `Nothing` | `None` |
-| `Tuple(T1, T2, ...)` | `Tuple[T1, T2, ...]` |
-| `Array(T)` | `List[T]` |
-| `Nullable(T)` | `None` or `T` |
-| `LowCardinality(T)` | `T` |
-| `Map(T1, T2)` | `Dict[T1, T2]` |
-| `Nested(T1, T2, ...)` | `List[Tuple[T1, T2, ...], Tuple[T1, T2, ...]]` |
-=======
-| ClickHouse type      | Python type             |
-|:---------------------|:------------------------|
-| `Bool`               | `bool`                  |
-| `UInt8`              | `int`                   |
-| `UInt16`             | `int`                   |
-| `UInt32`             | `int`                   |
-| `UInt64`             | `int`                   |
-| `UInt128`            | `int`                   |
-| `UInt256`            | `int`                   |
-| `Int8`               | `int`                   |
-| `Int16`              | `int`                   |
-| `Int32`              | `int`                   |
-| `Int64`              | `int`                   |
-| `Int128`             | `int`                   |
-| `Int256`             | `int`                   |
-| `Float32`            | `float`                 |
-| `Float64`            | `float`                 |
-| `String`             | `str`                   |
-| `FixedString`        | `str`                   |
-| `Enum8`              | `str`                   |
-| `Enum16`             | `str`                   |
-| `Date`               | `datetime.date`         |
-| `DateTime`           | `datetime.datetime`     |
-| `DateTime64`         | `datetime.datetime`     |
-| `Decimal`            | `decimal.Decimal`       |
-| `Decimal32`          | `decimal.Decimal`       |
-| `Decimal64`          | `decimal.Decimal`       |
-| `Decimal128`         | `decimal.Decimal`       |
-| `IPv4`               | `ipaddress.IPv4Address` |
-| `IPv6`               | `ipaddress.IPv6Address` |
-| `UUID`               | `uuid.UUID`             |
-| `Nothing`            | `None`                  |
-| `Tuple(T1, T2, ...)` | `Tuple[T1, T2, ...]`    |
-| `Array(T)`           | `List[T]`               |
-| `Nullable(T)`        | `None` or `T`           |
-| `LowCardinality(T)`  | `T`                     |
-| `Map(T1, T2)`        | `Dict[T1, T2]`          |
->>>>>>> 30411a8b
-
-## Connection Pool Settings
-
-`aiochclient` uses the
-[aiohttp.TCPConnector](https://docs.aiohttp.org/en/stable/client_advanced.html#limiting-connection-pool-size)
-to determine pool size. By default, the pool limit is 100 open connections.
-
-## Notes on Speed
-
-It's highly recommended using `uvloop` and installing `aiochclient` with
-speedups for the sake of speed. Some recent benchmarks on our
-machines without parallelization:
-
-- 180k-220k rows/sec on SELECT
-- 50k-80k rows/sec on INSERT
-
-_Note: these benchmarks are system dependent_
+# aiochclient
+
+[![PyPI version](https://badge.fury.io/py/aiochclient.svg)](https://badge.fury.io/py/aiochclient)
+[![Tests](https://github.com/maximdanilchenko/aiochclient/actions/workflows/tests.yml/badge.svg)](https://github.com/maximdanilchenko/aiochclient/actions/workflows/tests.yml)
+[![Documentation Status](https://readthedocs.org/projects/aiochclient/badge/?version=latest)](https://aiochclient.readthedocs.io/en/latest/?badge=latest)
+[![codecov](https://codecov.io/gh/maximdanilchenko/aiochclient/branch/master/graph/badge.svg)](https://codecov.io/gh/maximdanilchenko/aiochclient)
+[![Code style: black](https://img.shields.io/badge/code%20style-black-000000.svg)](https://github.com/ambv/black)
+
+
+An async http(s) ClickHouse client for python 3.6+ supporting type
+conversion in both directions, streaming, lazy decoding on select queries, and a
+fully typed interface.
+
+## Table of Contents
+
+- [Installation](#installation)
+- [Quick Start](#quick-start)
+- [Documentation](#documentation)
+- [Type Conversion](#type-conversion)
+- [Connection Pool Settings](#connection-pool-settings)
+- [Notes on Speed](#notes-on-speed)
+
+## Installation
+
+You can use it with either
+[aiohttp](https://github.com/aio-libs/aiohttp) or
+[httpx](https://github.com/encode/httpx) http connectors.
+
+To use with `aiohttp` install it with command:
+
+```
+> pip install aiochclient[aiohttp]
+```
+
+Or `aiochclient[aiohttp-speedups]` to install with extra speedups.
+
+To use with `httpx` install it with command:
+
+```
+> pip install aiochclient[httpx]
+```
+
+Or `aiochclient[httpx-speedups]` to install with extra speedups.
+
+Installing with `[*-speedups]` adds the following:
+
+- [cChardet](https://pypi.python.org/pypi/cchardet) for `aiohttp` speedup
+- [aiodns](https://pypi.python.org/pypi/aiodns) for `aiohttp` speedup
+- [ciso8601](https://github.com/closeio/ciso8601) for ultra-fast datetime
+  parsing while decoding data from ClickHouse for `aiohttp` and `httpx`.
+
+Additionally the installation process attempts to use Cython for a speed boost
+(roughly 30% faster).
+
+## Quick Start
+
+### Connecting to ClickHouse
+
+`aiochclient` needs `aiohttp.ClientSession` or `httpx.AsyncClient` to connect to ClickHouse:
+
+```python
+from aiochclient import ChClient
+from aiohttp import ClientSession
+
+
+async def main():
+    async with ClientSession() as s:
+        client = ChClient(s)
+        assert await client.is_alive()  # returns True if connection is Ok
+
+```
+
+### Querying the database
+
+```python
+await client.execute(
+    "CREATE TABLE t (a UInt8, b Tuple(Date, Nullable(Float32))) ENGINE = Memory"
+)
+```
+
+For INSERT queries you can pass values as `*args`. Values should be
+iterables:
+
+```python
+await client.execute(
+    "INSERT INTO t VALUES",
+    (1, (dt.date(2018, 9, 7), None)),
+    (2, (dt.date(2018, 9, 8), 3.14)),
+)
+```
+
+For fetching all rows at once use the
+[`fetch`](https://aiochclient.readthedocs.io/en/latest/api.html#aiochclient.ChClient.fetch)
+method:
+
+```python
+all_rows = await client.fetch("SELECT * FROM t")
+```
+
+For fetching first row from result use the
+[`fetchrow`](https://aiochclient.readthedocs.io/en/latest/api.html#aiochclient.ChClient.fetchrow)
+method:
+
+```python
+row = await client.fetchrow("SELECT * FROM t WHERE a=1")
+
+assert row[0] == 1
+assert row["b"] == (dt.date(2018, 9, 7), None)
+```
+
+You can also use
+[`fetchval`](https://aiochclient.readthedocs.io/en/latest/api.html#aiochclient.ChClient.fetchval)
+method, which returns first value of the first row from query result:
+
+```python
+val = await client.fetchval("SELECT b FROM t WHERE a=2")
+
+assert val == (dt.date(2018, 9, 8), 3.14)
+```
+
+With async iteration on the query results stream you can fetch multiple
+rows without loading them all into memory at once:
+
+```python
+async for row in client.iterate(
+        "SELECT number, number*2 FROM system.numbers LIMIT 10000"
+):
+    assert row[0] * 2 == row[1]
+```
+
+Use `fetch`/`fetchrow`/`fetchval`/`iterate` for SELECT queries and `execute` or
+any of last for INSERT and all another queries.
+
+### Working with query results
+
+All fetch queries return rows as lightweight, memory efficient objects. _Before
+v`1.0.0` rows were only returned as tuples._ All rows have a full mapping interface, where you can
+get fields by names or indexes:
+
+```python
+row = await client.fetchrow("SELECT a, b FROM t WHERE a=1")
+
+assert row["a"] == 1
+assert row[0] == 1
+assert row[:] == (1, (dt.date(2018, 9, 8), 3.14))
+assert list(row.keys()) == ["a", "b"]
+assert list(row.values()) == [1, (dt.date(2018, 9, 8), 3.14)]
+```
+
+## Documentation
+
+To check out the [api docs](https://aiochclient.readthedocs.io/en/latest/api.html),
+visit the [readthedocs site.](https://aiochclient.readthedocs.io/en/latest/).
+
+## Type Conversion
+
+`aiochclient` automatically converts types from ClickHouse to python types and
+vice-versa.
+
+
+| ClickHouse type      | Python type             |
+|:---------------------|:------------------------|
+| `Bool`               | `bool`                  |
+| `UInt8`              | `int`                   |
+| `UInt16`             | `int`                   |
+| `UInt32`             | `int`                   |
+| `UInt64`             | `int`                   |
+| `UInt128`            | `int`                   |
+| `UInt256`            | `int`                   |
+| `Int8`               | `int`                   |
+| `Int16`              | `int`                   |
+| `Int32`              | `int`                   |
+| `Int64`              | `int`                   |
+| `Int128`             | `int`                   |
+| `Int256`             | `int`                   |
+| `Float32`            | `float`                 |
+| `Float64`            | `float`                 |
+| `String`             | `str`                   |
+| `FixedString`        | `str`                   |
+| `Enum8`              | `str`                   |
+| `Enum16`             | `str`                   |
+| `Date`               | `datetime.date`         |
+| `DateTime`           | `datetime.datetime`     |
+| `DateTime64`         | `datetime.datetime`     |
+| `Decimal`            | `decimal.Decimal`       |
+| `Decimal32`          | `decimal.Decimal`       |
+| `Decimal64`          | `decimal.Decimal`       |
+| `Decimal128`         | `decimal.Decimal`       |
+| `IPv4`               | `ipaddress.IPv4Address` |
+| `IPv6`               | `ipaddress.IPv6Address` |
+| `UUID`               | `uuid.UUID`             |
+| `Nothing`            | `None`                  |
+| `Tuple(T1, T2, ...)` | `Tuple[T1, T2, ...]`    |
+| `Array(T)`           | `List[T]`               |
+| `Nullable(T)`        | `None` or `T`           |
+| `LowCardinality(T)`  | `T`                     |
+| `Map(T1, T2)`        | `Dict[T1, T2]`          |
+| `Nested(T1, T2, ...)` | `List[Tuple[T1, T2, ...], Tuple[T1, T2, ...]]` |
+
+
+## Connection Pool Settings
+
+`aiochclient` uses the
+[aiohttp.TCPConnector](https://docs.aiohttp.org/en/stable/client_advanced.html#limiting-connection-pool-size)
+to determine pool size. By default, the pool limit is 100 open connections.
+
+## Notes on Speed
+
+It's highly recommended using `uvloop` and installing `aiochclient` with
+speedups for the sake of speed. Some recent benchmarks on our
+machines without parallelization:
+
+- 180k-220k rows/sec on SELECT
+- 50k-80k rows/sec on INSERT
+
+_Note: these benchmarks are system dependent_